#  Speech Assistant with Twilio Voice and the OpenAI Realtime API (Node.js)

This application demonstrates how to use Node.js, [Twilio Voice](https://www.twilio.com/docs/voice) and [Media Streams](https://www.twilio.com/docs/voice/media-streams), and [OpenAI's Realtime API](https://platform.openai.com/docs/) to make a phone call to speak with an AI Assistant. 

The application opens websockets with the OpenAI Realtime API and Twilio, and sends voice audio from one to the other to enable a two-way conversation.

See [here](https://www.twilio.com/en-us/voice-ai-assistant-openai-realtime-api-node) for a tutorial overview of the code.

This application uses the following Twilio products in conjuction with OpenAI's Realtime API:
- Voice (and TwiML, Media Streams)
- Phone Numbers

## Prerequisites

To use the app, you will  need:

- **Node.js 18+** We used \`18.20.4\` for development; download from [here](https://nodejs.org/).
- **A Twilio account.** You can sign up for a free trial [here](https://www.twilio.com/try-twilio).
- **A Twilio number with _Voice_ capabilities.** [Here are instructions](https://help.twilio.com/articles/223135247-How-to-Search-for-and-Buy-a-Twilio-Phone-Number-from-Console) to purchase a phone number.
- **An OpenAI account and an OpenAI API Key.** You can sign up [here](https://platform.openai.com/).
  - **OpenAI Realtime API access.**

## Local Setup

There are 4 required steps to get the app up-and-running locally for development and testing:
1. Run ngrok or another tunneling solution to expose your local server to the internet for testing. Download ngrok [here](https://ngrok.com/).
2. Install the packages
3. Twilio setup
4. Update the .env file

### Open an ngrok tunnel
When developing & testing locally, you'll need to open a tunnel to forward requests to your local development server. These instructions use ngrok.

Open a Terminal and run:
```
ngrok http 5050
```
Once the tunnel has been opened, copy the `Forwarding` URL. It will look something like: `https://[your-ngrok-subdomain].ngrok.app`. You will
need this when configuring your Twilio number setup.

Note that the `ngrok` command above forwards to a development server running on port `5050`, which is the default port configured in this application. If
you override the `PORT` defined in `index.js`, you will need to update the `ngrok` command accordingly.

Keep in mind that each time you run the `ngrok http` command, a new URL will be created, and you'll need to update it everywhere it is referenced below.

### Install required packages

Open a Terminal and run:
```
npm install
```

### Twilio setup

#### Point a Phone Number to your ngrok URL
In the [Twilio Console](https://console.twilio.com/), go to **Phone Numbers** > **Manage** > **Active Numbers** and click on the additional phone number you purchased for this app in the **Prerequisites**.

In your Phone Number configuration settings, update the first **A call comes in** dropdown to **Webhook**, and paste your ngrok forwarding URL (referenced above), followed by `/incoming-call`. For example, `https://[your-ngrok-subdomain].ngrok.app/incoming-call`. Then, click **Save configuration**.

### Update the .env file

Create a `/env` file, or copy the `.env.example` file to `.env`:

```
cp .env.example .env
```

In the .env file, update the `OPENAI_API_KEY` to your OpenAI API key from the **Prerequisites**.

## Run the app
Once ngrok is running, dependencies are installed, Twilio is configured properly, and the `.env` is set up, run the dev server with the following command:
```
node index.js
```
## Test the app
<<<<<<< HEAD
With the development server running, call the phone number you purchases in the **Prerequisites**. After the introduction, you should be able to talk to the AI Assistant. Have fun!

## Special features

### Have the AI speak first
To have the AI voice assistant talk before the user, uncomment the line `// sendInitialConversationItem();`. The initial greeting is controlled in `sendInitialConversationItem`.

### Interrupt handling/AI preemption
When the user speaks and OpenAI sends `input_audio_buffer.speech_started`, the code will clear the Twilio Media Streams buffer and send OpenAI `conversation.item.truncate`.

Depending on your application's needs, you may want to use the [`input_audio_buffer.speech_stopped`](https://platform.openai.com/docs/api-reference/realtime-server-events/input-audio-buffer-speech-stopped) event, instead.
=======
With the development server running, call the phone number you purchased in the **Prerequisites**. After the introduction, you should be able to talk to the AI Assistant. Have fun!
>>>>>>> a189f0bc
<|MERGE_RESOLUTION|>--- conflicted
+++ resolved
@@ -73,18 +73,4 @@
 node index.js
 ```
 ## Test the app
-<<<<<<< HEAD
-With the development server running, call the phone number you purchases in the **Prerequisites**. After the introduction, you should be able to talk to the AI Assistant. Have fun!
-
-## Special features
-
-### Have the AI speak first
-To have the AI voice assistant talk before the user, uncomment the line `// sendInitialConversationItem();`. The initial greeting is controlled in `sendInitialConversationItem`.
-
-### Interrupt handling/AI preemption
-When the user speaks and OpenAI sends `input_audio_buffer.speech_started`, the code will clear the Twilio Media Streams buffer and send OpenAI `conversation.item.truncate`.
-
-Depending on your application's needs, you may want to use the [`input_audio_buffer.speech_stopped`](https://platform.openai.com/docs/api-reference/realtime-server-events/input-audio-buffer-speech-stopped) event, instead.
-=======
-With the development server running, call the phone number you purchased in the **Prerequisites**. After the introduction, you should be able to talk to the AI Assistant. Have fun!
->>>>>>> a189f0bc
+With the development server running, call the phone number you purchased in the **Prerequisites**. After the introduction, you should be able to talk to the AI Assistant. Have fun!